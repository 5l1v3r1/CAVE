tqdm
Cython
numpy
pandas
matplotlib==2.0.2
sphinx
sphinx_rtd_theme
mpld3
bokeh
smac>=0.8.0
fanova
pyimp>=1.0.1
configspace>=0.4.2
scipy
sklearn
orange3
<<<<<<< HEAD
selenium
=======
nose
>>>>>>> e2a97b09
<|MERGE_RESOLUTION|>--- conflicted
+++ resolved
@@ -14,8 +14,5 @@
 scipy
 sklearn
 orange3
-<<<<<<< HEAD
 selenium
-=======
-nose
->>>>>>> e2a97b09
+nose