import sys
import os
import logging

import numpy as np
import pandas as pd
import matplotlib.pyplot as plt
from matplotlib import ticker

from ConfigSpace.util import impute_inactive_values

from smac.utils.validate import Validator
from smac.configspace import Configuration, convert_configurations_to_array
from smac.epm.rf_with_instances import RandomForestWithInstances
from smac.optimizer.objective import average_cost
from smac.runhistory.runhistory2epm import RunHistory2EPM4Cost
from smac.utils.util_funcs import get_types
from smac.runhistory.runhistory import RunHistory

from spysmac.plot.scatter import plot_scatter_plot
from spysmac.plot.confs_viz.viz_sampled_confs import SampleViz
from spysmac.plot.parallel_coordinates import ParallelCoordinatesPlotter

__author__ = "Joshua Marben"
__copyright__ = "Copyright 2017, ML4AAD"
__license__ = "3-clause BSD"
__maintainer__ = "Joshua Marben"
__email__ = "joshua.marben@neptun.uni-freiburg.de"

class Plotter(object):
    """
    This class is used to outsource some plotting routines and some of the parts
    of analysis that require lots of plot-related code (such as conf_viz or
    parallel_coordinates). It should be invoked via the Analyzer-class. More
    complicated or generalized plotting routines are outsourced and imported, so
    they can be easily adapted into other projects.
    """

    def __init__(self, scenario, train_test, conf1_runs, conf2_runs, output):
        """
        Parameters
        ----------
        scenario: Scenario
            scenario to take cutoff, train- test, etc from
        train_test: bool
            whether to make a distinction between train and test
        conf1_runs, conf2_runs: list(RunValue)
            lists with smac.runhistory.runhistory.RunValue, from which to read
            cost or time
        output: str
            output-directory
        """
        self.logger = logging.getLogger("spysmac.plotter")
        self.scenario = scenario
        self.train_test = train_test
        self.output = output

        # Split data into train and test
        data = {"default" : {"combined" : [], "train" : [], "test" : []},
                "incumbent" : {"combined" : [], "train" : [], "test" : []}}
        train = scenario.train_insts
        test = scenario.test_insts
        # Create array for all instances
        for k in conf1_runs:
            data["default"]["combined"].append(conf1_runs[k])
            if k in train:
                data["default"]["train"].append(conf1_runs[k])
            if k in test:
                data["default"]["test"].append(conf1_runs[k])
        for k in conf2_runs:
            data["incumbent"]["combined"].append(conf2_runs[k])
            if k in train:
                data["incumbent"]["train"].append(conf2_runs[k])
            if k in test:
                data["incumbent"]["test"].append(conf2_runs[k])
        for c in ["default", "incumbent"]:
            for s in ["combined", "train", "test"]:
                data[c][s] = np.array(data[c][s])
        self.data = data

    def plot_scatter(self, output='scatter.png'):
        """
        Creates a scatterplot of the two configurations on the given set of
        instances.
        Saves plot to file.

        Parameters:
        -----------
        output: string
            path to save plot in
        """
        self.logger.debug("Plot scatter to %s", output)

        metric = self.scenario.run_obj
        timeout = self.scenario.cutoff
        labels = ["default cost", "incumbent cost"]

        if self.train_test:
            conf1 = (self.data["default"]["train"],
                    self.data["default"]["test"])
            conf2 = (self.data["incumbent"]["train"],
                    self.data["incumbent"]["test"])
        else:
            conf1 = (self.data["default"]["combined"],)
            conf2 = (self.data["incumbent"]["combined"],)

        fig = plot_scatter_plot(conf1, conf2,
                                labels, metric=metric,
                                user_fontsize=12, max_val=timeout,
                                jitter_timeout=True)
        fig.savefig(output)
        plt.close(fig)

    def plot_cdf_compare(self, output="CDF_compare.png"):
        """
        Plot the cumulated distribution functions for given configurations,
        plots will share y-axis and if desired x-axis.
        Saves plot to file.

        Parameters
        ----------
        output: string
            filename, default: CDF_compare.png
        """
        self.logger.debug("Plot CDF to %s", output)

        timeout = self.scenario.cutoff

        data = self.data

        def prepare_data(x_data):
            """ Helper function to keep things easy, generates y_data and
            manages x_data-timeouts """
            x_data = sorted(x_data)
            y_data = np.array(range(len(x_data)))/(len(x_data)-1)
            for idx in range(len(x_data)):
                if (timeout != None) and (x_data[idx] >= timeout):
                    x_data[idx] = timeout
                    y_data[idx] = y_data[idx-1]
            return (x_data, y_data)

        # Generate y_data
        data = {config_name : {label : prepare_data(x_data) for label, x_data in
                               data[config_name].items()}
                for config_name in data}

        # Until here the code is usable for an arbitrary number of
        # configurations. Below, it is specified for plotting default vs
        # incumbent only.

        if self.train_test:
            f = plt.figure(1, dpi=100, figsize=(10,5))
            ax1 = f.add_subplot(1,2,1)
            ax2 = f.add_subplot(1,2,2)
            ax1.step(data['default']['train'][0],
                     data['default']['train'][1], color='red',
                     linestyle='-', label='default train')
            ax1.step(data['incumbent']['train'][0],
                     data['incumbent']['train'][1], color='blue',
                     linestyle='-', label='incumbent train')
            ax2.step(data['default']['test'][0],
                     data['default']['test'][1], color='red',
                     linestyle='-', label='default test')
            ax2.step(data['incumbent']['test'][0],
                     data['incumbent']['test'][1], color='blue',
                     linestyle='-', label='incumbent test')
            ax2.legend()
            ax2.grid(True)
            ax2.set_xscale('log')
            ax2.set_ylabel('Probability of being solved')
            ax2.set_xlabel('Time')
            # Plot 'timeout'
            if timeout:
                ax2.text(timeout,
                         ax2.get_ylim()[0] - 0.1 * np.abs(ax2.get_ylim()[0]),
                         "timeout ", horizontalalignment='center',
                         verticalalignment="top", rotation=30)
                ax2.axvline(x=timeout, linestyle='--')

        else:
            f = plt.figure(1, dpi=100, figsize=(10,10))
            ax1 = f.add_subplot(1,1,1)
            ax1.step(data['default']['combined'][0],
                     data['default']['combined'][1], color='red',
                     label='default all instances')
            ax1.step(data['incumbent']['combined'][0],
                     data['incumbent']['combined'][1], color='blue',
                     label='incumbent all instances')
            ax1.set_title('PAR10 - CDF')

        # Always set props for ax1
        ax1.legend()
        ax1.grid(True)
        ax1.set_xscale('log')
        ax1.set_ylabel('Probability of being solved')
        ax1.set_xlabel('Time')
        # Plot 'timeout'
        if timeout:
            ax1.text(timeout,
                     ax1.get_ylim()[0] - 0.1 * np.abs(ax1.get_ylim()[0]),
                     "timeout ", horizontalalignment='center',
                     verticalalignment="top", rotation=30)
            ax1.axvline(x=timeout, linestyle='--')

        f.tight_layout()
        f.savefig(output)
        plt.close(f)

    def visualize_configs(self, scen, rh, inc=None, configs_to_plot=None):
        """
        Parameters
        ----------
        scen: Scenario
            scenario
        rh: RunHistory
            (unvalidated!) runhistory
        inc: List[Configuration]
            incumbents of all runs
        configs_to_plot: List[Configuration]
            configurations to be plotted
        """

        sz = SampleViz(scenario=scen,
                       runhistory=rh,
                       incs=inc, configs_to_plot=configs_to_plot,
                       output=self.output)
        return sz.run()

    def plot_parallel_coordinates(self, rh, output, params, n_configs, validator):
        """ Plot parallel coordinates (visualize higher dimensions), here used
        to visualize pcs. This function prepares the data from a SMAC-related
        format (using runhistories and parameters) to a more general format
        (using a dataframe). The resulting dataframe is passed to the
        parallel_coordinates-routine.

        NOTE: the given runhistory should contain only optimization and no
        validation to analyze the explored parameter-space.

        Parameters
        ----------
        rh: RunHistory
            rundata to take configs from
        output: str
            where to save plot
        params: list[str]
            parameters to be plotted
        n_configs: int
            max # configs
        validator: Validator
            to calculate alpha values

        Returns
        -------
        output: str
            path to plot
        """
        parallel_coordinates_plotter = ParallelCoordinatesPlotter(rh, self.output,
                                                                validator)
        output = parallel_coordinates_plotter.plot_n_configs(n_configs, params)
        return output


    def plot_cost_over_time(self, rh, traj, output="performance_over_time.png",
                            validator=None):
        """ Plot performance over time, using all trajectory entries
            with max_time = wallclock_limit or (if inf) the highest
            recorded time

            Parameters
            ----------
            rh: RunHistory
                runhistory to use
            traj: List
                trajectory to take times/incumbents from
            output: str
                path to output-png
            epm: RandomForestWithInstances
                emperical performance model (expecting trained on all runs)
        """
        self.logger.info("Estimating costs over time for best run.")
        validator.traj = traj  # set trajectory
        time, configs = [], []

        for entry in traj:
            time.append(entry["wallclock_time"])
            configs.append(entry["incumbent"])

        self.logger.debug("Using %d samples (%d distinct) from trajectory.",
                          len(time), len(set(configs)))

        if validator.epm:
            epm = validator.epm
        else:
            self.logger.debug("No EPM passed! Training new one from runhistory.")
            # Train random forest and transform training data (from given rh)
            # Not using validator because we want to plot uncertainties
            rh2epm = RunHistory2EPM4Cost(num_params=len(self.scenario.cs.get_hyperparameters()),
                                         scenario=self.scenario)
            X, y = rh2epm.transform(rh)
            self.logger.debug("Training model with data of shape X: %s, y:%s",
                              str(X.shape), str(y.shape))

            types, bounds = get_types(self.scenario.cs, self.scenario.feature_array)
            epm = RandomForestWithInstances(types=types,
                                            bounds=bounds,
                                            instance_features=self.scenario.feature_array,
                                            #seed=self.rng.randint(MAXINT),
                                            ratio_features=1.0)
            epm.train(X, y)

        ## not necessary right now since the EPM only knows the features
        ## of the training instances
        # use only training instances
        #=======================================================================
        # if self.scenario.feature_dict:
        #     feat_array = []
        #     for inst in self.scenario.train_insts:
        #         feat_array.append(self.scenario.feature_dict[inst])
        #     backup_features_epm = epm.instance_features
        #     epm.instance_features = np.array(feat_array)
        #=======================================================================

        # predict performance for all configurations in trajectory
        config_array = convert_configurations_to_array(configs)
        mean, var = epm.predict_marginalized_over_instances(config_array)

        #=======================================================================
        # # restore feature array in epm
        # if self.scenario.feature_dict:
        #     epm.instance_features = backup_features_epm
        #=======================================================================

        mean = mean[:,0]
        var = var[:,0]
        uncertainty_upper = mean+np.sqrt(var)
        uncertainty_lower = mean-np.sqrt(var)

        # plot
        fig = plt.figure()
        ax = fig.add_subplot(111)

        ax.plot(time, mean, 'r-', label="Estimated performance")
        ax.legend()
        ax.fill_between(time, uncertainty_upper, uncertainty_lower,alpha=0.8)
        ax.set_xscale("log", nonposx='clip')

<<<<<<< HEAD
=======
        ax.set_ylim(min(mean)*0.8, max(mean)*1.2)
        # start after 1% of the configuration budget
        ax.set_xlim(min(time)+(max(time) - min(time))*0.01, max(time))

        plt.tight_layout()
>>>>>>> 6aeef280
        fig.savefig(output)
        plt.close(fig)<|MERGE_RESOLUTION|>--- conflicted
+++ resolved
@@ -344,13 +344,10 @@
         ax.fill_between(time, uncertainty_upper, uncertainty_lower,alpha=0.8)
         ax.set_xscale("log", nonposx='clip')
 
-<<<<<<< HEAD
-=======
         ax.set_ylim(min(mean)*0.8, max(mean)*1.2)
         # start after 1% of the configuration budget
         ax.set_xlim(min(time)+(max(time) - min(time))*0.01, max(time))
 
         plt.tight_layout()
->>>>>>> 6aeef280
         fig.savefig(output)
         plt.close(fig)