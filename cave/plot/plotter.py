--- conflicted
+++ resolved
@@ -25,12 +25,8 @@
 from cave.plot.scatter import plot_scatter_plot
 from cave.plot.configurator_footprint import ConfiguratorFootprint
 from cave.plot.parallel_coordinates import ParallelCoordinatesPlotter
-<<<<<<< HEAD
 from cave.utils.helpers import get_cost_dict_for_config, get_timeout
-=======
-from cave.smacrun import SMACrun
 from cave.utils.io import export_bokeh
->>>>>>> bbef8849
 
 from bokeh.plotting import figure, ColumnDataSource
 from bokeh.embed import components
@@ -54,11 +50,7 @@
     they can be easily adapted into other projects.
     """
 
-<<<<<<< HEAD
     def __init__(self, scenario, output_dir):
-=======
-    def __init__(self, scenario, train_test, conf1_runs, conf2_runs, output_dir):
->>>>>>> bbef8849
         """
         Parameters
         ----------
@@ -74,11 +66,7 @@
         """
         self.logger = logging.getLogger("cave.plotter")
         self.scenario = scenario
-<<<<<<< HEAD
         self.train_test = len(self.scenario.train_insts) > 1 and len(self.scenario.test_insts) > 1
-=======
-        self.train_test = train_test
->>>>>>> bbef8849
         self.output_dir = output_dir
         self.vizrh = None
 
@@ -322,11 +310,7 @@
                 time.append(entry["wallclock_time"])
                 configs.append(entry["incumbent"])
                 costs = _cost(configs[-1], rh, rh.get_runs_for_config(configs[-1]))
-<<<<<<< HEAD
-                #self.logger.debug(len(costs), time[-1])
-=======
-                #print(len(costs), time[-1])
->>>>>>> bbef8849
+                #self.logger.debug(len(costs), time[-1]
                 if not costs:
                     time.pop()
                 else:
@@ -335,13 +319,8 @@
             mean, var = np.array(mean).reshape(-1, 1), np.array(var).reshape(-1, 1)
         return mean, var, time
 
-<<<<<<< HEAD
     def plot_cost_over_time(self, rh: RunHistory, runs: List[ConfiguratorRun],
                             output: str="performance_over_time.png",
-=======
-    def plot_cost_over_time(self, rh: RunHistory, runs: List[SMACrun],
-                            output_fn: str="performance_over_time.png",
->>>>>>> bbef8849
                             validator: Union[None, Validator]=None):
         """ Plot performance over time, using all trajectory entries
             with max_time = wallclock_limit or (if inf) the highest
