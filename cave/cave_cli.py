#!/usr/bin/env python

import os
<<<<<<< HEAD
import sys
=======
>>>>>>> a5809d46
from argparse import ArgumentParser, SUPPRESS
import logging
import glob
from datetime import datetime as datetime
import time

import matplotlib

matplotlib.use('agg')  # noqa

from pimp.utils.io.cmd_reader import SmartArgsDefHelpFormatter

from cave.cavefacade import CAVE
from cave.__version__ import __version__ as v

__author__ = "Joshua Marben"
__copyright__ = "Copyright 2017, ML4AAD"
__license__ = "3-clause BSD"
__maintainer__ = "Joshua Marben"
__email__ = "joshua.marben@neptun.uni-freiburg.de"


class CaveCLI(object):
    """
    CAVE command line interface.
    """

    def main_cli(self):
        """
        Main cli, implementing comparison between and analysis of Configuration-results.
        """
        # Some choice-blocks, that can be reused throughout the CLI
        p_choices = [
                     "all",
                     "ablation",
                     "forward_selection",
                     "fanova",
                     "lpi",
                     "none"
                    ]
        p_sort_by_choices = ["average"] + p_choices[1:-1]
        f_choices = [
                     "all",
                     "box_violin",
                     "correlation",
                     "clustering",
                     "importance",
                     "none"
                    ]

        parser = ArgumentParser(formatter_class=SmartArgsDefHelpFormatter, add_help=False,
                                description='CAVE: Configuration Assessment Vizualisation and Evaluation')

        req_opts = parser.add_argument_group("Required Options:" + '~' * 100)
        req_opts.add_argument("--folders",
                              required=True,
                              nargs='+',
                              # strings prefixed with raw| can be manually split with \n
                              help="raw|path(s) to SMAC output-directory/ies, "
                                   "containing each at least a runhistory\nand "
                                   "a trajectory.",
                              default=SUPPRESS)

        opt_opts = parser.add_argument_group("Optional Options:" + '~' * 100)
        opt_opts.add_argument("--verbose_level",
                              default="INFO",
                              choices=[
                                  "INFO",
                                  "DEBUG",
                                  "DEV_DEBUG",
                              ],
                              help="verbose level. use DEV_DEBUG for development to filter boilerplate-logs from "
                                   "imported modules, use DEBUG for full logging. full debug-log always in "
                                   "'output/debug/debug.log' ")
        opt_opts.add_argument("--validation",
                              default="epm",
                              choices=[
                                  "validation",
                                  "epm"
                              ],
                              help="how to complete missing runs for config/inst-pairs. epm trains random forest with "
                                   "available data to estimate missing runs, validation requires target algorithm. ",
                              type=str.lower)
        opt_opts.add_argument("--output",
                              default="CAVE_output_%s" % (
                                        datetime.fromtimestamp(time.time()).strftime('%Y-%m-%d_%H:%M:%S_%f')),
                              help="path to folder in which to save the HTML-report. ")
        opt_opts.add_argument("--seed",
                              default=42,
                              type=int,
                              help="random seed used throughout analysis. ")
        opt_opts.add_argument("--file_format",
                              default='SMAC3',
                              help="specify the format of the configurator-files. ",
<<<<<<< HEAD
                              choices=['SMAC2', 'SMAC3', 'CSV', 'BOHB'],
                              type=str.upper)
        opt_opts.add_argument("--validation_format",
                              default='NONE',
                              help="what format the validation-files are in",
                              choices=['SMAC2', 'SMAC3', 'CSV', 'NONE'],
=======
                              choices=['SMAC2', 'SMAC3', 'CSV'],
>>>>>>> a5809d46
                              type=str.upper)
        opt_opts.add_argument("--validation_format",
                              default='NONE',
                              help="what format the validation-files are in",
                              choices=['SMAC2', 'SMAC3', 'CSV', 'NONE'],
                              type=str.upper)
        opt_opts.add_argument("--ta_exec_dir",
                              default='.',
                              help="path to the execution-directory of the configurator run. this is the path from "
                                   "which the scenario is loaded, so the instance-/pcs-files specified in the "
                                   "scenario, so they are relative to this path "
                                   "(e.g. 'ta_exec_dir/path_to_train_inst_specified_in_scenario.txt'). ",
                              nargs='+')
        # PIMP-configs
        opt_opts.add_argument("--pimp_max_samples",
                              default=-1,
                              type=int,
                              help="How many datapoints to use with PIMP. -1 -> use all. ")
        opt_opts.add_argument("--pimp_no_fanova_pairs",
                              action="store_false",
                              dest="fanova_pairwise",
                              help="fANOVA won't compute pairwise marginals")
        opt_opts.add_argument("--pimp_sort_table_by",
                              default="average",
                              choices=p_sort_by_choices,
                              help="raw|what kind of parameter importance method to "
                                   "use to sort the overview-table. ")
        opt_opts.add_argument("--parameter_importance",
                              default="all",
                              nargs='+',
                              help="raw|what kind of parameter importance method to "
                                   "use. Choose any combination of\n[" + ', '.join(p_choices[1:-1]) + "] or set it to "
                                                                                                      "all/none",
                              choices=p_choices,
                              type=str.lower)
        opt_opts.add_argument("--feature_analysis",
                              default="all",
                              nargs='+',
                              help="raw|what kind of feature analysis methods to use. "
                                   "Choose any combination of\n[" + ', '.join(f_choices[1:-1]) + "] or set it to "
                                                                                                 "all/none",
                              choices=f_choices,
                              type=str.lower)
        opt_opts.add_argument("--cfp_time_slider",
                              help="whether or not to have a time_slider-widget on cfp-plot"
                                   "INCREASES FILE-SIZE (and loading) DRAMATICALLY. ",
                              choices=["on", "off"],
                              default="off")
        opt_opts.add_argument("--cfp_number_quantiles",
                              help="number of quantiles that configurator footprint should plot over time. ",
                              default=10, type=int)
        opt_opts.add_argument("--cfp_max_plot",
                              help="maximum number of configurations to be plotted in configurator footprint (in case "
                                   "you run into a MemoryError). -1 -> plot all. ",
                              default=-1, type=int)
        opt_opts.add_argument("--no_tabular_analysis",
                              action='store_false',
                              help="don't create performance table.",
                              dest='tabular_analysis')
        opt_opts.add_argument("--no_ecdf",
                              action='store_false',
                              help="don't plot ecdf.",
                              dest='ecdf')
        opt_opts.add_argument("--no_scatter_plots",
                              action='store_false',
                              help="don't plot scatter plots.",
                              dest='scatter_plots')
        opt_opts.add_argument("--no_cost_over_time",
                              action='store_false',
                              help="don't plot cost over time.",
                              dest='cost_over_time')
        opt_opts.add_argument("--no_configurator_footprint",
                              action='store_false',
                              help="don't plot configurator footprint.",
                              dest='cfp')
        opt_opts.add_argument("--no_parallel_coordinates",
                              action='store_false',
                              help="don't plot parallel coordinates.",
                              dest='parallel_coordinates')
        opt_opts.add_argument("--no_algorithm_footprints",
                              action='store_false',
                              help="don't plot algorithm footprints.",
                              dest='algorithm_footprints')

        spe_opts = parser.add_argument_group("special arguments:" + '~' * 100)
        spe_opts.add_argument('-v', '--version', action='version',
                              version='%(prog)s ' + str(v), help="show program's version number and exit.")
        spe_opts.add_argument('-h', '--help', action="help", help="show this help message and exit")

<<<<<<< HEAD
        args_= parser.parse_args(sys.argv[1:])
=======
        args_, misc = parser.parse_known_args()
>>>>>>> a5809d46

        # Expand configs
        if "all" in args_.parameter_importance:
            param_imp = ["ablation", "forward_selection", "fanova", "lpi"]
        elif "none" in args_.parameter_importance:
            param_imp = []
        else:
            param_imp = args_.parameter_importance

        if "fanova" in param_imp:
            try:
                import fanova  # noqa
            except ImportError:
                raise ImportError('fANOVA is not installed! To install it please run '
                                  '"git+http://github.com/automl/fanova.git@master"')

        if not (args_.pimp_sort_table_by == "average" or
                args_.pimp_sort_table_by in param_imp):
            raise ValueError("Pimp comparison sorting key is {}, but this "
                             "method is deactivated or non-existent.".format(args_.pimp_sort_table_by))

        if "all" in args_.feature_analysis:
            feature_analysis = ["box_violin", "correlation", "importance", "clustering", "feature_cdf"]
        elif "none" in args_.feature_analysis:
            feature_analysis = []
        else:
            feature_analysis = args_.feature_analysis

        cfp_time_slider = True if args_.cfp_time_slider == "on" else False

        if not(args_.tabular_analysis or args_.ecdf or args_.scatter_plots or args_.cfp or
               args_.parallel_coordinates or args_.parallel_coordinates or args_.cost_over_time or
               args_.algorithm_footprints or param_imp or feature_analysis):
            raise ValueError('At least one analysis method required to run CAVE')

        output_dir = args_.output
        # Log to stream (console)
        logging.getLogger().setLevel(logging.DEBUG)
        formatter = logging.Formatter('%(levelname)s:%(name)s:%(message)s')
        stdout_handler = logging.StreamHandler()
        stdout_handler.setFormatter(formatter)
        if args_.verbose_level == "INFO":
            stdout_handler.setLevel(logging.INFO)
        else:
            stdout_handler.setLevel(logging.DEBUG)
            if args_.verbose_level == "DEV_DEBUG":
                # Disable annoying boilerplate-debug-logs from foreign modules
                disable_loggers = ["smac.scenario",
                                   "pimp.epm.unlogged_epar_x_rfwi.UnloggedEPARXrfi",
                                   "PIL.PngImagePlugin",
                                   "matplotlib.font_manager",
                                   "selenium.webdriver.remote.remote_connection"]
                for logger in disable_loggers:
                    logging.getLogger().debug("Setting logger \'%s\' on level INFO", logger)
                    logging.getLogger(logger).setLevel(logging.INFO)
        logging.getLogger().addHandler(stdout_handler)
        # Log to file
        if not os.path.exists(os.path.join(output_dir, "debug")):
            os.makedirs(os.path.join(output_dir, "debug"))
        fh = logging.FileHandler(os.path.join(output_dir, "debug/debug.log"), "w")
        fh.setLevel(logging.DEBUG)
        fh.setFormatter(formatter)
        logging.getLogger().addHandler(fh)
        logging.debug("Running CAVE version %s", v)

<<<<<<< HEAD
        logging.getLogger().debug("CAVE is called with arguments: " + str(args_))

=======
>>>>>>> a5809d46
        # Configuration results to be analyzed
        folders = []
        for f in args_.folders:
            if '*' in f:
                folders.extend(list(glob.glob(f, recursive=True)))
            else:
                folders.append(f)
        # Default ta_exec_dir is cwd
        ta_exec_dir = []
        for t in args_.ta_exec_dir:
            if '*' in t:
                ta_exec_dir.extend(list(glob.glob(t, recursive=True)))
            else:
                ta_exec_dir.append(t)
<<<<<<< HEAD

        tabular_analysis = args_.tabular_analysis
        file_format = args_.file_format
        validation_format = args_.validation_format
        validation = args_.validation
        pimp_max_samples = args_.pimp_max_samples
        fanova_pairwise = args_.fanova_pairwise
        seed = args_.seed
        ecdf = args_.ecdf
        scatter_plots = args_.scatter_plots
        cfp = args_.cfp
        cfp_time_slider = args_.cfp_time_slider
        cfp_max_plot = args_.cfp_max_plot
        cfp_number_quantiles = args_.cfp_number_quantiles
        parallel_coordinates = args_.parallel_coordinates
        cost_over_time = args_.cost_over_time
        algorithm_footprints = args_.algorithm_footprints
        pimp_sort_table_by = args_.pimp_sort_table_by

        if file_format == 'BOHB':
            logging.getLogger().info("File format is BOHB, performing special nested analysis for budget-based optimizer!")
            validation_format = 'NONE'
            validation_method = 'epm'
            cdf = False
            scatter = False
            algo_footprint = False
            param_importance = param_imp
            feature_analysis = []

        cave = CAVE(folders,
                    output_dir,
                    ta_exec_dir,
                    file_format=file_format,
                    validation_format=validation_format,
                    validation_method=validation,
                    pimp_max_samples=pimp_max_samples,
                    fanova_pairwise=fanova_pairwise,
                    use_budgets=file_format=='BOHB',
                    seed=seed)

        # Analyze
        cave.analyze(performance=tabular_analysis,
                     cdf=ecdf,
                     scatter=scatter_plots,
                     cfp=cfp,
                     cfp_time_slider=cfp_time_slider,
                     cfp_max_plot=cfp_max_plot,
                     cfp_number_quantiles=cfp_number_quantiles,
                     parallel_coordinates=parallel_coordinates,
                     cost_over_time=cost_over_time,
                     algo_footprint=algorithm_footprints,
                     param_importance=param_imp,
                     pimp_sort_table_by=pimp_sort_table_by,
=======

        cave = CAVE(folders,
                    args_.output,
                    ta_exec_dir,
                    file_format=args_.file_format,
                    validation_format=args_.validation_format,
                    validation_method=args_.validation,
                    pimp_max_samples=args_.pimp_max_samples,
                    fanova_pairwise=args_.fanova_pairwise,
                    seed=args_.seed)

        # Analyze
        cave.analyze(performance=args_.tabular_analysis,
                     cdf=args_.ecdf,
                     scatter=args_.scatter_plots,
                     cfp=args_.cfp,
                     cfp_time_slider=cfp_time_slider,
                     cfp_max_plot=args_.cfp_max_plot,
                     cfp_number_quantiles=args_.cfp_number_quantiles,
                     parallel_coordinates=args_.parallel_coordinates,
                     cost_over_time=args_.cost_over_time,
                     algo_footprint=args_.algorithm_footprints,
                     param_importance=param_imp,
                     pimp_sort_table_by=args_.pimp_sort_table_by,
>>>>>>> a5809d46
                     feature_analysis=feature_analysis)


def entry_point():
    cave = CaveCLI()
    cave.main_cli()<|MERGE_RESOLUTION|>--- conflicted
+++ resolved
@@ -1,10 +1,7 @@
 #!/usr/bin/env python
 
 import os
-<<<<<<< HEAD
 import sys
-=======
->>>>>>> a5809d46
 from argparse import ArgumentParser, SUPPRESS
 import logging
 import glob
@@ -99,16 +96,12 @@
         opt_opts.add_argument("--file_format",
                               default='SMAC3',
                               help="specify the format of the configurator-files. ",
-<<<<<<< HEAD
                               choices=['SMAC2', 'SMAC3', 'CSV', 'BOHB'],
                               type=str.upper)
         opt_opts.add_argument("--validation_format",
                               default='NONE',
                               help="what format the validation-files are in",
                               choices=['SMAC2', 'SMAC3', 'CSV', 'NONE'],
-=======
-                              choices=['SMAC2', 'SMAC3', 'CSV'],
->>>>>>> a5809d46
                               type=str.upper)
         opt_opts.add_argument("--validation_format",
                               default='NONE',
@@ -198,11 +191,7 @@
                               version='%(prog)s ' + str(v), help="show program's version number and exit.")
         spe_opts.add_argument('-h', '--help', action="help", help="show this help message and exit")
 
-<<<<<<< HEAD
         args_= parser.parse_args(sys.argv[1:])
-=======
-        args_, misc = parser.parse_known_args()
->>>>>>> a5809d46
 
         # Expand configs
         if "all" in args_.parameter_importance:
@@ -268,11 +257,8 @@
         logging.getLogger().addHandler(fh)
         logging.debug("Running CAVE version %s", v)
 
-<<<<<<< HEAD
         logging.getLogger().debug("CAVE is called with arguments: " + str(args_))
 
-=======
->>>>>>> a5809d46
         # Configuration results to be analyzed
         folders = []
         for f in args_.folders:
@@ -287,7 +273,6 @@
                 ta_exec_dir.extend(list(glob.glob(t, recursive=True)))
             else:
                 ta_exec_dir.append(t)
-<<<<<<< HEAD
 
         tabular_analysis = args_.tabular_analysis
         file_format = args_.file_format
@@ -341,32 +326,6 @@
                      algo_footprint=algorithm_footprints,
                      param_importance=param_imp,
                      pimp_sort_table_by=pimp_sort_table_by,
-=======
-
-        cave = CAVE(folders,
-                    args_.output,
-                    ta_exec_dir,
-                    file_format=args_.file_format,
-                    validation_format=args_.validation_format,
-                    validation_method=args_.validation,
-                    pimp_max_samples=args_.pimp_max_samples,
-                    fanova_pairwise=args_.fanova_pairwise,
-                    seed=args_.seed)
-
-        # Analyze
-        cave.analyze(performance=args_.tabular_analysis,
-                     cdf=args_.ecdf,
-                     scatter=args_.scatter_plots,
-                     cfp=args_.cfp,
-                     cfp_time_slider=cfp_time_slider,
-                     cfp_max_plot=args_.cfp_max_plot,
-                     cfp_number_quantiles=args_.cfp_number_quantiles,
-                     parallel_coordinates=args_.parallel_coordinates,
-                     cost_over_time=args_.cost_over_time,
-                     algo_footprint=args_.algorithm_footprints,
-                     param_importance=param_imp,
-                     pimp_sort_table_by=args_.pimp_sort_table_by,
->>>>>>> a5809d46
                      feature_analysis=feature_analysis)
 
 
