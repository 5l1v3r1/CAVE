--- conflicted
+++ resolved
@@ -76,10 +76,7 @@
         self.scenario = scenario
         self.validator = validator
         self.pimp = None  # PIMP object for reuse
-<<<<<<< HEAD
-=======
         self.feat_analysis = None  # feat_analysis object for reuse
->>>>>>> 38662817
         self.evaluators = []
         self.output = output
 
